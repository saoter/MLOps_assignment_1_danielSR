--- conflicted
+++ resolved
@@ -2,34 +2,6 @@
   {
     "date": "2025-03-19",
     "predicted_species": "Adelie",
-    "is_adelie": false
-  },
-  {
-    "date": "2025-03-19",
-    "predicted_species": "Adelie",
-    "is_adelie": false
-  },
-  {
-    "date": "2025-03-19",
-    "predicted_species": "Adelie",
     "is_adelie": true
-  },
-  {
-    "date": "2025-03-19",
-    "predicted_species": "Adelie",
-    "is_adelie": true
-<<<<<<< HEAD
-  },
-  {
-    "date": "2025-03-19",
-    "predicted_species": "Adelie",
-    "is_adelie": true
-  },
-  {
-    "date": "2025-03-19",
-    "predicted_species": "Adelie",
-    "is_adelie": true
-=======
->>>>>>> 17794698
   }
 ]